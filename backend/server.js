import express from "express";
import mongoose from "mongoose";
import dotenv from "dotenv";
import cors from "cors";
import rateLimit from "express-rate-limit";
import repoRoutes from "./routes/RepoRoutes.js";
import compression from "compression";
import helmet from "helmet";
import { checkFrontendToken } from "./middleware/checkToken.js";

dotenv.config();

const app = express();
const port = process.env.PORT || 3000;
const limiter = rateLimit({
  windowMs: 30 * 60 * 1000, // 30 min
  max: 10, // limit each IP
  message: "Too many requests, try again later.",
  skip: (req) => {
    const whitelist = [process.env.WHITELIST_IP];
    return whitelist.includes(req.ip);
  },
});

mongoose
  .connect(process.env.MONGO)
  .then(() => {
    console.log("MongoDB connected");
  })
  .catch((error) => {
    console.error("MongoDB connection error:", error);
    process.exit(1);
  });

app.use(express.json());
app.use(helmet());
app.use(compression());
<<<<<<< HEAD
=======
// Trust Vercel's proxy, ensure rate limiting to work correctly
app.set("trust proxy", 1);
>>>>>>> 403de177


app.use(
  cors({
    origin: [
      "http://localhost:5173",
      "https://daily-repo-git-master-tianpais-projects.vercel.app",
      "https://daily-repo-qxubug6ed-tianpais-projects.vercel.app",
      "https://daily-repo.vercel.app",
    ],
    methods: ["GET"],
    allowedHeaders: ["Content-Type", "Authorization"],
  }),
);

app.get("/health", (req, res) => {
  res.status(200).json({ status: "ok" });
});

if (process.argv.includes("--debug")) {
  console.log("Debug mode enabled");
  app.use("/api/v1/repos", repoRoutes);
} else {
  // Trust Vercel's proxy, ensure rate limiting to work correctly
  app.set("trust proxy", 1);
  app.use(limiter);
  app.use("/api/v1/repos", checkFrontendToken, repoRoutes);
}

const server = app.listen(port, () => {
  console.log(`Server is running on ${port}`);
});

/* Graceful shutdown */
process.on("SIGTERM", () => {
  debug("SIGTERM signal received: closing HTTP server");
  server.close(() => {
    debug("HTTP server closed", Date.now());
  });
});<|MERGE_RESOLUTION|>--- conflicted
+++ resolved
@@ -35,12 +35,6 @@
 app.use(express.json());
 app.use(helmet());
 app.use(compression());
-<<<<<<< HEAD
-=======
-// Trust Vercel's proxy, ensure rate limiting to work correctly
-app.set("trust proxy", 1);
->>>>>>> 403de177
-
 
 app.use(
   cors({
