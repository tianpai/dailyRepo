--- conflicted
+++ resolved
@@ -4,12 +4,7 @@
     "": {
       "name": "backend",
       "dependencies": {
-<<<<<<< HEAD
-        "@mhoc/axios-digest-auth": "^0.8.0",
         "axios": "^1.10.0",
-=======
-        "axios": "^1.7.9",
->>>>>>> c73e252d
         "chalk": "^5.4.1",
         "cheerio": "^1.1.0",
         "compression": "^1.8.0",
@@ -19,24 +14,16 @@
         "express-rate-limit": "^7.5.1",
         "helmet": "^8.1.0",
         "mongoose": "^8.16.1",
-<<<<<<< HEAD
-=======
         "needle": "^3.3.1",
->>>>>>> c73e252d
         "node-cache": "^5.1.2",
         "node-cron": "^3.0.3",
       },
       "devDependencies": {
         "@types/cors": "^2.8.19",
         "@types/express": "^5.0.3",
-<<<<<<< HEAD
-        "@types/node": "^24.0.8",
-        "bun-types": "^1.2.17",
-=======
         "@types/needle": "^3.3.0",
         "@types/node": "^24.0.10",
         "bun-types": "^1.2.18",
->>>>>>> c73e252d
       },
     },
   },
